<<<<<<< HEAD
/*
 * EDA4U - Professional EDA for everyone!
 * Copyright (C) 2013 Urban Bruhin
 * http://eda4u.ubruhin.ch/
 *
 * This program is free software: you can redistribute it and/or modify
 * it under the terms of the GNU General Public License as published by
 * the Free Software Foundation, either version 3 of the License, or
 * (at your option) any later version.
 *
 * This program is distributed in the hope that it will be useful,
 * but WITHOUT ANY WARRANTY; without even the implied warranty of
 * MERCHANTABILITY or FITNESS FOR A PARTICULAR PURPOSE.  See the
 * GNU General Public License for more details.
 *
 * You should have received a copy of the GNU General Public License
 * along with this program.  If not, see <http://www.gnu.org/licenses/>.
 */

/*****************************************************************************************
 *  Includes
 ****************************************************************************************/

#include <QtCore>
//#include <common/debug.h>
//#include <common/exceptions.h>

/*****************************************************************************************
 *  The Unit Testing Program
 ****************************************************************************************/

int main(int argc, char *argv[])
{
    Q_UNUSED(argc);
    Q_UNUSED(argv);
    
    //Debug::instance(); // this creates the Debug object and installs the message handler.

    // suppress messages from the application (we need only messages from the test framework)
    qInstallMessageHandler(0); // remove the message handler from the Debug class
    //Debug::instance()->setDebugLevelLogFile(Debug::DebugLevel_t::Nothing);
    //Debug::instance()->setDebugLevelStderr(Debug::DebugLevel_t::Nothing);
    
    // TODO

    return 0;
}
=======
/*
 * EDA4U - Professional EDA for everyone!
 * Copyright (C) 2013 Urban Bruhin
 * http://eda4u.ubruhin.ch/
 *
 * This program is free software: you can redistribute it and/or modify
 * it under the terms of the GNU General Public License as published by
 * the Free Software Foundation, either version 3 of the License, or
 * (at your option) any later version.
 *
 * This program is distributed in the hope that it will be useful,
 * but WITHOUT ANY WARRANTY; without even the implied warranty of
 * MERCHANTABILITY or FITNESS FOR A PARTICULAR PURPOSE.  See the
 * GNU General Public License for more details.
 *
 * You should have received a copy of the GNU General Public License
 * along with this program.  If not, see <http://www.gnu.org/licenses/>.
 */

/*****************************************************************************************
 *  Includes
 ****************************************************************************************/

#include <QtCore>
#include <gmock/gmock.h>
#include <common/debug.h>
#include <common/exceptions.h>

/*****************************************************************************************
 *  The Unit Testing Program
 ****************************************************************************************/

int main(int argc, char *argv[])
{
    Debug::instance(); // this creates the Debug object and installs the message handler.

    // suppress messages from the application (we need only messages from the test framework)
    Debug::instance()->setDebugLevelLogFile(Debug::DebugLevel_t::Nothing);
    Debug::instance()->setDebugLevelStderr(Debug::DebugLevel_t::Nothing);

    // init gmock and run all tests
    ::testing::InitGoogleMock(&argc, argv);
    return RUN_ALL_TESTS();
}
>>>>>>> 44a29a83
<|MERGE_RESOLUTION|>--- conflicted
+++ resolved
@@ -1,52 +1,3 @@
-<<<<<<< HEAD
-/*
- * EDA4U - Professional EDA for everyone!
- * Copyright (C) 2013 Urban Bruhin
- * http://eda4u.ubruhin.ch/
- *
- * This program is free software: you can redistribute it and/or modify
- * it under the terms of the GNU General Public License as published by
- * the Free Software Foundation, either version 3 of the License, or
- * (at your option) any later version.
- *
- * This program is distributed in the hope that it will be useful,
- * but WITHOUT ANY WARRANTY; without even the implied warranty of
- * MERCHANTABILITY or FITNESS FOR A PARTICULAR PURPOSE.  See the
- * GNU General Public License for more details.
- *
- * You should have received a copy of the GNU General Public License
- * along with this program.  If not, see <http://www.gnu.org/licenses/>.
- */
-
-/*****************************************************************************************
- *  Includes
- ****************************************************************************************/
-
-#include <QtCore>
-//#include <common/debug.h>
-//#include <common/exceptions.h>
-
-/*****************************************************************************************
- *  The Unit Testing Program
- ****************************************************************************************/
-
-int main(int argc, char *argv[])
-{
-    Q_UNUSED(argc);
-    Q_UNUSED(argv);
-    
-    //Debug::instance(); // this creates the Debug object and installs the message handler.
-
-    // suppress messages from the application (we need only messages from the test framework)
-    qInstallMessageHandler(0); // remove the message handler from the Debug class
-    //Debug::instance()->setDebugLevelLogFile(Debug::DebugLevel_t::Nothing);
-    //Debug::instance()->setDebugLevelStderr(Debug::DebugLevel_t::Nothing);
-    
-    // TODO
-
-    return 0;
-}
-=======
 /*
  * EDA4U - Professional EDA for everyone!
  * Copyright (C) 2013 Urban Bruhin
@@ -72,8 +23,6 @@
 
 #include <QtCore>
 #include <gmock/gmock.h>
-#include <common/debug.h>
-#include <common/exceptions.h>
 
 /*****************************************************************************************
  *  The Unit Testing Program
@@ -81,14 +30,10 @@
 
 int main(int argc, char *argv[])
 {
-    Debug::instance(); // this creates the Debug object and installs the message handler.
-
     // suppress messages from the application (we need only messages from the test framework)
-    Debug::instance()->setDebugLevelLogFile(Debug::DebugLevel_t::Nothing);
-    Debug::instance()->setDebugLevelStderr(Debug::DebugLevel_t::Nothing);
+    qInstallMessageHandler(0); // remove the message handler from the Debug class
 
     // init gmock and run all tests
     ::testing::InitGoogleMock(&argc, argv);
     return RUN_ALL_TESTS();
-}
->>>>>>> 44a29a83
+}