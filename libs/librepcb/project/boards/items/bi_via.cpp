/*
 * LibrePCB - Professional EDA for everyone!
 * Copyright (C) 2013 LibrePCB Developers, see AUTHORS.md for contributors.
 * https://librepcb.org/
 *
 * This program is free software: you can redistribute it and/or modify
 * it under the terms of the GNU General Public License as published by
 * the Free Software Foundation, either version 3 of the License, or
 * (at your option) any later version.
 *
 * This program is distributed in the hope that it will be useful,
 * but WITHOUT ANY WARRANTY; without even the implied warranty of
 * MERCHANTABILITY or FITNESS FOR A PARTICULAR PURPOSE.  See the
 * GNU General Public License for more details.
 *
 * You should have received a copy of the GNU General Public License
 * along with this program.  If not, see <http://www.gnu.org/licenses/>.
 */

/*******************************************************************************
 *  Includes
 ******************************************************************************/
#include "bi_via.h"

#include "../../circuit/netsignal.h"
#include "../boardlayerstack.h"
#include "bi_netsegment.h"

#include <QtCore>

/*******************************************************************************
 *  Namespace
 ******************************************************************************/
namespace librepcb {
namespace project {

/*******************************************************************************
 *  Constructors / Destructor
 ******************************************************************************/

BI_Via::BI_Via(BI_NetSegment& netsegment, const BI_Via& other)
  : BI_Base(netsegment.getBoard()),
    mNetSegment(netsegment),
    mUuid(Uuid::createRandom()),
    mPosition(other.mPosition),
    mShape(other.mShape),
    mSize(other.mSize),
    mDrillDiameter(other.mDrillDiameter),
    mStartLayerName(other.mStartLayerName),
    mStopLayerName(other.mStopLayerName) {
  init();
}

BI_Via::BI_Via(BI_NetSegment& netsegment, const SExpression& node)
  : BI_Base(netsegment.getBoard()),
    mNetSegment(netsegment),
    mUuid(node.getChildByIndex(0).getValue<Uuid>()),
    mPosition(node.getChildByPath("position")),
    mShape(node.getValueByPath<Shape>("shape")),
    mSize(node.getValueByPath<PositiveLength>("size")),
<<<<<<< HEAD
    mDrillDiameter(node.getValueByPath<PositiveLength>("drill")),
    mStartLayerName(GraphicsLayer::sTopCopper),
    mStopLayerName(GraphicsLayer::sBotCopper) {
  if (node.tryGetChildByPath("position")) {
    mPosition = Point(node.getChildByPath("position"));
  } else {
    // backward compatibility, remove this some time!
    mPosition = Point(node.getChildByPath("pos"));
  }

  QString startLayerName, stopLayerName;
  if (node.tryGetChildByPath("start_layer")){
    startLayerName = node.getValueByPath<QString>("start_layer");
  }
  else{
    startLayerName = GraphicsLayer::sTopCopper;
  }

  if (node.tryGetChildByPath("stop_layer")){
    stopLayerName = node.getValueByPath<QString>("stop_layer");
  }
  else{
    stopLayerName = GraphicsLayer::sBotCopper;
  }
  setLayers((GraphicsLayerName) startLayerName,
            (GraphicsLayerName) stopLayerName);

=======
    mDrillDiameter(node.getValueByPath<PositiveLength>("drill")) {
>>>>>>> efbdf271
  init();
}

BI_Via::BI_Via(BI_NetSegment& netsegment, const Point& position, Shape shape,
               const PositiveLength& size, const PositiveLength& drillDiameter,
               const QString& startLayerName, const QString& stopLayerName)
  : BI_Base(netsegment.getBoard()),
    mNetSegment(netsegment),
    mUuid(Uuid::createRandom()),
    mPosition(position),
    mShape(shape),
    mSize(size),
    mDrillDiameter(drillDiameter),
    mStartLayerName((GraphicsLayerName) startLayerName),
    mStopLayerName((GraphicsLayerName) stopLayerName) {

  init();
}

BI_Via::BI_Via(BI_NetSegment& netsegment, const Point& position, Shape shape,
               const PositiveLength& size, const PositiveLength& drillDiameter,
               GraphicsLayer* startLayer, GraphicsLayer* stopLayer)
  : BI_Base(netsegment.getBoard()),
    mNetSegment(netsegment),
    mUuid(Uuid::createRandom()),
    mPosition(position),
    mShape(shape),
    mSize(size),
    mDrillDiameter(drillDiameter),
    mStartLayerName((GraphicsLayerName) startLayer->getName()),
    mStopLayerName((GraphicsLayerName) stopLayer->getName()) {

  init();
}

void BI_Via::init() {
  // create the graphics item
  mGraphicsItem.reset(new BGI_Via(*this));
  mGraphicsItem->setPos(mPosition.toPxQPointF());

  // connect to the "attributes changed" signal of the board
  connect(&mBoard, &Board::attributesChanged, this,
          &BI_Via::boardAttributesChanged);
}

BI_Via::~BI_Via() noexcept {
  mGraphicsItem.reset();
}

/*******************************************************************************
 *  Getters
 ******************************************************************************/

NetSignal& BI_Via::getNetSignalOfNetSegment() const noexcept {
  return mNetSegment.getNetSignal();
}

bool BI_Via::isOnLayer(const QString& layerName) const noexcept {
  if (layerName == nullptr){// pass nullptr for all layers
    return false;
  }
  return isOnLayer(mBoard.getLayerStack().getLayer(layerName));
}

bool BI_Via::isOnLayer(GraphicsLayer* layer) const noexcept {
  if (layer == nullptr){// pass nullptr for all layers
    return true;
  }
  else if (GraphicsLayer::isTopLayer(*mStartLayerName)
      && GraphicsLayer::isBottomLayer(*mStopLayerName)){
    return true;
  }
  else if (GraphicsLayer::isTopLayer(*mStartLayerName)){
    GraphicsLayer* stopLr = mBoard.getLayerStack().getLayer(*mStopLayerName);
    return layer->getInnerLayerNumber() <= stopLr->getInnerLayerNumber();
  }
  else if (GraphicsLayer::isBottomLayer(*mStopLayerName)){
    GraphicsLayer* startLr = mBoard.getLayerStack().getLayer(*mStartLayerName);
    return layer->getInnerLayerNumber() >= startLr->getInnerLayerNumber();
  }
  else{
    GraphicsLayer* startLr = mBoard.getLayerStack().getLayer(*mStartLayerName);
    GraphicsLayer* stopLr = mBoard.getLayerStack().getLayer(*mStopLayerName);
    return layer->getInnerLayerNumber() >= startLr->getInnerLayerNumber()
        && layer->getInnerLayerNumber() <= stopLr->getInnerLayerNumber();
  }
//  return mLayers.contains(layer);
}

Path BI_Via::getOutline(const Length& expansion) const noexcept {
  Length size = mSize + (expansion * 2);
  if (size > 0) {
    PositiveLength pSize(size);
    switch (mShape) {
      case Shape::Round:
        return Path::circle(pSize);
      case Shape::Square:
        return Path::centeredRect(pSize, pSize);
      case Shape::Octagon:
        return Path::octagon(pSize, pSize);
      default:
        Q_ASSERT(false);
        break;
    }
  }
  return Path();
}

Path BI_Via::getSceneOutline(const Length& expansion) const noexcept {
  return getOutline(expansion).translated(mPosition);
}

QPainterPath BI_Via::toQPainterPathPx(const Length& expansion) const noexcept {
  QPainterPath p = getOutline(expansion).toQPainterPathPx();
  p.setFillRule(Qt::OddEvenFill);  // important to subtract the hole!
  p.addEllipse(QPointF(0, 0), mDrillDiameter->toPx() / 2,
               mDrillDiameter->toPx() / 2);
  return p;
}

int BI_Via::getStartLayerIndex() const noexcept {
  if (getStartLayer()->isTopLayer()){
    return 0;
  }
  else{
    return getStartLayer()->getInnerLayerNumber();
  }
}

int BI_Via::getStopLayerIndex() const noexcept {
  if (getStopLayer()->isBottomLayer()){
    return mBoard.getLayerStack().getInnerLayerCount() + 1;
  }
  else{
    return getStopLayer()->getInnerLayerNumber();
  }
}

/*******************************************************************************
 *  Setters
 ******************************************************************************/

void BI_Via::setPosition(const Point& position) noexcept {
  if (position != mPosition) {
    mPosition = position;
    mGraphicsItem->setPos(mPosition.toPxQPointF());
    foreach (BI_NetLine* netline, mRegisteredNetLines) {
      netline->updateLine();
    }
    mBoard.scheduleAirWiresRebuild(&getNetSignalOfNetSegment());
  }
}

void BI_Via::setShape(Shape shape) noexcept {
  if (shape != mShape) {
    mShape = shape;
    mGraphicsItem->updateCacheAndRepaint();
  }
}

void BI_Via::setSize(const PositiveLength& size) noexcept {
  if (size != mSize) {
    mSize = size;
    mGraphicsItem->updateCacheAndRepaint();
  }
}

void BI_Via::setDrillDiameter(const PositiveLength& diameter) noexcept {
  if (diameter != mDrillDiameter) {
    mDrillDiameter = diameter;
    mGraphicsItem->updateCacheAndRepaint();
  }
}

void BI_Via::setLayers(const GraphicsLayerName& startLayerName,
                       const GraphicsLayerName& stopLayerName) {
  BoardLayerStack* layerStack = &mBoard.getLayerStack();
  if (!layerStack->getLayer(*startLayerName)->isEnabled() &&
      !layerStack->getLayer(*stopLayerName)->isEnabled()){
    throw LogicError(__FILE__, __LINE__);
  }
  mStartLayerName = startLayerName;
  mStopLayerName = stopLayerName;
}

void BI_Via::setLayers(GraphicsLayer* startLayer,
                       GraphicsLayer* stopLayer) {
  setLayers((GraphicsLayerName) startLayer->getName(),
            (GraphicsLayerName) stopLayer->getName());
}

/*******************************************************************************
 *  General Methods
 ******************************************************************************/

void BI_Via::addToBoard() {
  if (isAddedToBoard() || isUsed()) {
    throw LogicError(__FILE__, __LINE__);
  }
  mHighlightChangedConnection =
      connect(&getNetSignalOfNetSegment(), &NetSignal::highlightedChanged,
              [this]() { mGraphicsItem->update(); });
  BI_Base::addToBoard(mGraphicsItem.data());
  mBoard.scheduleAirWiresRebuild(&getNetSignalOfNetSegment());
}

void BI_Via::removeFromBoard() {
  if ((!isAddedToBoard()) || isUsed()) {
    throw LogicError(__FILE__, __LINE__);
  }
  disconnect(mHighlightChangedConnection);
  BI_Base::removeFromBoard(mGraphicsItem.data());
  mBoard.scheduleAirWiresRebuild(&getNetSignalOfNetSegment());
}

void BI_Via::registerNetLine(BI_NetLine& netline) {
  if ((!isAddedToBoard()) || (mRegisteredNetLines.contains(&netline)) ||
      (&netline.getNetSegment() != &mNetSegment) ||
      !isOnLayer(netline.getLayer().getName())) {
    throw LogicError(__FILE__, __LINE__);
  }
  mRegisteredNetLines.insert(&netline);
  netline.updateLine();
  mGraphicsItem->updateCacheAndRepaint();
}

void BI_Via::unregisterNetLine(BI_NetLine& netline) {
  if ((!isAddedToBoard()) || (!mRegisteredNetLines.contains(&netline))) {
    throw LogicError(__FILE__, __LINE__);
  }
  mRegisteredNetLines.remove(&netline);
  netline.updateLine();
  mGraphicsItem->updateCacheAndRepaint();
}

void BI_Via::serialize(SExpression& root) const {
  root.appendChild(mUuid);
  root.appendChild(mPosition.serializeToDomElement("position"), true);
  root.appendChild("size", mSize, false);
  root.appendChild("drill", mDrillDiameter, false);
  root.appendChild("shape", mShape, false);

  SExpression startLayerToken = SExpression::createToken(getStartLayerName());
  root.appendChild("start_layer", startLayerToken, false);
  SExpression stopLayerToken = SExpression::createToken(getStopLayerName());
  root.appendChild("stop_layer", stopLayerToken, false);
}

/*******************************************************************************
 *  Inherited from BI_Base
 ******************************************************************************/

QPainterPath BI_Via::getGrabAreaScenePx() const noexcept {
  return mGraphicsItem->shape().translated(mPosition.toPxQPointF());
}

bool BI_Via::isSelectable() const noexcept {
  return mGraphicsItem->isSelectable();
}

void BI_Via::setSelected(bool selected) noexcept {
  BI_Base::setSelected(selected);
  mGraphicsItem->update();
}

/*******************************************************************************
 *  Private Methods
 ******************************************************************************/

void BI_Via::boardAttributesChanged() {
  mGraphicsItem->updateCacheAndRepaint();
}

/*******************************************************************************
 *  End of File
 ******************************************************************************/

}  // namespace project
}  // namespace librepcb<|MERGE_RESOLUTION|>--- conflicted
+++ resolved
@@ -58,7 +58,6 @@
     mPosition(node.getChildByPath("position")),
     mShape(node.getValueByPath<Shape>("shape")),
     mSize(node.getValueByPath<PositiveLength>("size")),
-<<<<<<< HEAD
     mDrillDiameter(node.getValueByPath<PositiveLength>("drill")),
     mStartLayerName(GraphicsLayer::sTopCopper),
     mStopLayerName(GraphicsLayer::sBotCopper) {
@@ -85,10 +84,6 @@
   }
   setLayers((GraphicsLayerName) startLayerName,
             (GraphicsLayerName) stopLayerName);
-
-=======
-    mDrillDiameter(node.getValueByPath<PositiveLength>("drill")) {
->>>>>>> efbdf271
   init();
 }
 
