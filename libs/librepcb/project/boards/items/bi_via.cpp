--- conflicted
+++ resolved
@@ -58,7 +58,6 @@
     mPosition(node.getChildByPath("position")),
     mShape(node.getValueByPath<Shape>("shape")),
     mSize(node.getValueByPath<PositiveLength>("size")),
-<<<<<<< HEAD
     mDrillDiameter(node.getValueByPath<PositiveLength>("drill")),
     mStartLayerName(GraphicsLayer::sTopCopper),
     mStopLayerName(GraphicsLayer::sBotCopper) {
@@ -68,10 +67,6 @@
     // backward compatibility, remove this some time!
     mPosition = Point(node.getChildByPath("pos"));
   }
-
-=======
-    mDrillDiameter(node.getValueByPath<PositiveLength>("drill")) {
->>>>>>> efbdf271
   init();
 }
 
