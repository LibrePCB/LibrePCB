--- conflicted
+++ resolved
@@ -60,18 +60,14 @@
  *  Constructors / Destructor
  ******************************************************************************/
 
-<<<<<<< HEAD
-BoardGerberExport::BoardGerberExport(const Board& board) noexcept
-  : mProject(board.getProject()), mBoard(board), mCurrentInnerCopperLayer(0),
-    mCurrentViaStartLayer(0), mCurrentViaStopLayer(0){
-=======
 BoardGerberExport::BoardGerberExport(
     const Board& board, const BoardFabricationOutputSettings& settings) noexcept
   : mProject(board.getProject()),
     mBoard(board),
     mSettings(new BoardFabricationOutputSettings(settings)),
-    mCurrentInnerCopperLayer(0) {
->>>>>>> efbdf271
+    mCurrentInnerCopperLayer(0),
+    mCurrentViaStartLayer(0),
+    mCurrentViaStopLayer(0){
 }
 
 BoardGerberExport::~BoardGerberExport() noexcept {
@@ -172,7 +168,7 @@
 }
 
 void BoardGerberExport::exportDrillsPth() const {
-<<<<<<< HEAD
+// <<<<<<< HEAD
   int copperLayerCount = mBoard.getLayerStack().getInnerLayerCount() + 2;
   for (int i = 0; i < copperLayerCount; ++i){
     for (int e = i; e < copperLayerCount; ++e){
@@ -180,12 +176,10 @@
       mCurrentViaStopLayer = e + 1;
       FilePath fp;
       if (i == 0 && e == copperLayerCount - 1){
-        fp = getOutputFilePath(
-            mBoard.getFabricationOutputSettings().getSuffixDrillsPth());
+        fp = getOutputFilePath(mSettings->getSuffixDrillsPth());
       }
       else{
-        fp = getOutputFilePath(
-            mBoard.getFabricationOutputSettings().getSuffixDrillsBnB());
+        fp = getOutputFilePath(mSettings->getSuffixDrillsBnB());
       }
       ExcellonGenerator gen;
       int count = drawPthDrills(gen, i, e);
@@ -198,14 +192,14 @@
   }
   mCurrentViaStartLayer = 0;
   mCurrentViaStopLayer = 0;
-=======
-  FilePath          fp = getOutputFilePath(mSettings->getSuffixDrillsPth());
-  ExcellonGenerator gen;
-  drawPthDrills(gen);
-  gen.generate();
-  gen.saveToFile(fp);
-  mWrittenFiles.append(fp);
->>>>>>> efbdf271
+// =======
+//  FilePath          fp = getOutputFilePath(mSettings->getSuffixDrillsPth());
+//  ExcellonGenerator gen;
+//  drawPthDrills(gen);
+//  gen.generate();
+//  gen.saveToFile(fp);
+//  mWrittenFiles.append(fp);
+// >>>>>>> master
 }
 
 void BoardGerberExport::exportLayerBoardOutlines() const {
